--- conflicted
+++ resolved
@@ -557,32 +557,8 @@
     prev_heading_level = None
     
     for block in text_blocks:
-<<<<<<< HEAD
         try:
             text = block.get("text", "").strip()
-=======
-        text = block.get("text", "").strip()
-        
-        # Skip if no text
-        if not text:
-            continue
-        
-        # Create feature vector
-        try:
-            features = create_feature_vector(block, mean_font_size, std_font_size, page_height, text_blocks)
-            
-            # Classify heading level
-            heading_level = classify_heading_level(features, prev_heading_level)
-        except Exception as e:
-            print(f"Warning: Error during feature extraction or heading classification: {e}")
-            heading_level = None
-        
-        # Additional check for heading patterns
-        if not heading_level and is_heading_by_pattern(text, doc_language):
-            # Use indentation and text pattern to determine level
-            bbox = block.get("bbox", [0, 0, 0, 0])
-            x_position = bbox[0]
->>>>>>> cf85f814
             
             # Skip if no text
             if not text:
@@ -669,16 +645,11 @@
     for item in result:
         if item.get("type") == "title":
             title_text = item.get("text", "").strip()
-<<<<<<< HEAD
-            if title_text:
-=======
             if title_text:  # Ensure title is not empty
->>>>>>> cf85f814
                 return title_text
     
     # Strategy 2: Use font size and position
     text_blocks = []
-<<<<<<< HEAD
     try:
         for item in result:
             if item.get("type") == "text":
@@ -715,46 +686,9 @@
                     })
     except Exception as e:
         print(f"Warning: Error processing text blocks: {e}")
-=======
-    for item in result:
-        if item.get("type") == "text":
-            bbox = item.get("bbox", [0, 0, 0, 0])
-            text = item.get("text", "").strip()
-            
-            # Skip empty text
-            if not text:
-                continue
-            
-            # Get font info (with error handling)
-            try:
-                font_info = get_font_info(pdf_path, 0, bbox)
-                
-                text_blocks.append({
-                    "text": text,
-                    "font_size": font_info["avg_font_size"],
-                    "is_bold": font_info["is_bold"],
-                    "y_position": bbox[1],  # Top position
-                    "x_position": bbox[0],  # Left position
-                    "width": bbox[2] - bbox[0],
-                    "is_centered": False
-                })
-            except Exception as e:
-                print(f"Warning: Error getting font info for title extraction: {e}")
-                # Still add the text block with default values
-                text_blocks.append({
-                    "text": text,
-                    "font_size": 0,
-                    "is_bold": False,
-                    "y_position": bbox[1],
-                    "x_position": bbox[0],
-                    "width": bbox[2] - bbox[0],
-                    "is_centered": False
-                })
->>>>>>> cf85f814
     
     # If no text blocks, try fallback approach
     if not text_blocks:
-<<<<<<< HEAD
         # Strategy 3: Try direct text extraction
         try:
             doc = fitz.open(pdf_path)
@@ -774,19 +708,6 @@
             base_filename = os.path.basename(pdf_path)
             title_from_filename = os.path.splitext(base_filename)[0]
             return title_from_filename
-=======
-        try:
-            doc = fitz.open(pdf_path)
-            # Get metadata
-            metadata_title = doc.metadata.get("title", "")
-            doc.close()
-            
-            if metadata_title and len(metadata_title) > 3:
-                return metadata_title
-                
-            # If no metadata title, return default
-            return "Unknown Title"
->>>>>>> cf85f814
         except:
             return "Unknown Title"
     
@@ -865,100 +786,14 @@
         # Open the PDF
         doc = fitz.open(pdf_path)
         
-<<<<<<< HEAD
-        # Try to extract document info as fallback
-        if doc.metadata:
-            if doc.metadata.get('title'):
-                title = doc.metadata.get('title')
-        
-        # If the document has no pages, create a basic outline
-        if len(doc) == 0:
-            print(f"Warning: Document has no pages: {pdf_path}")
-            outline.append({
-                "level": "H1",
-                "text": "Empty Document",
-                "page": 1
-            })
-            return {"title": title, "outline": outline}
-=======
         # Try to get title from metadata first
         metadata_title = doc.metadata.get("title", "")
         if metadata_title and len(metadata_title.strip()) > 3:
             title = metadata_title.strip()
->>>>>>> cf85f814
         
         # Process each page
         for page_num in range(len(doc)):
             try:
-<<<<<<< HEAD
-                print(f"  Processing page {page_num+1}/{len(doc)}")
-                
-                # Try direct text extraction first as fallback
-                page = doc[page_num]
-                page_text = page.get_text()
-                
-                # If first page and no title yet, try to extract from text
-                if page_num == 0 and title == filename_title and page_text:
-                    # Take first non-empty line as potential title
-                    lines = [line.strip() for line in page_text.split('\n') if line.strip()]
-                    if lines:
-                        title = lines[0][:100]  # Limit title length
-                
-                # Try to identify headings from text directly
-                if page_text:
-                    lines = page_text.split('\n')
-                    for i, line in enumerate(lines):
-                        if line.strip() and len(line.strip()) < 100:  # Potential heading
-                            if line.isupper() or (i > 0 and not lines[i-1].strip()):
-                                # Uppercase text or preceded by blank line might be a heading
-                                heading_level = "H2"
-                                if line.strip()[0].isdigit() or len(line.strip()) < 30:
-                                    heading_level = "H1"
-                                
-                                outline.append({
-                                    "level": heading_level,
-                                    "text": line.strip(),
-                                    "page": page_num + 1
-                                })
-                
-                # Now try image-based extraction with PaddleOCR
-                pix = page.get_pixmap(matrix=fitz.Matrix(2, 2))
-                img = Image.frombytes("RGB", [pix.width, pix.height], pix.samples)
-                img_np = np.array(img)
-                
-                # Preprocess the image
-                preprocessed_img = preprocess_image(img_np)
-                
-                # Process the image with PP-Structure
-                result = table_engine(preprocessed_img)
-                
-                # Debug output
-                print(f"    Found {len(result)} layout blocks")
-                
-                # Extract title from the first page
-                if page_num == 0:
-                    paddle_title = extract_title(result, pdf_path)
-                    if paddle_title and paddle_title != "Unknown Title":
-                        title = paddle_title
-                    
-                    # Detect document language from first page text
-                    all_text = " ".join([item.get("text", "") for item in result if item.get("type") == "text"])
-                    if all_text:
-                        doc_language = detect_language(all_text)
-                
-                # Extract headings from the page
-                page_headings = classify_and_extract_headings(result, pdf_path, page_num, doc_language)
-                
-                if page_headings:
-                    print(f"    Found {len(page_headings)} headings on page {page_num+1}")
-                    outline.extend(page_headings)
-                
-            except Exception as e:
-                print(f"Warning: Error processing page {page_num} of {pdf_path}: {str(e)}")
-                import traceback
-                traceback.print_exc()
-                continue  # Skip this page but continue with others
-=======
                 # First attempt: Direct text extraction with PyMuPDF
                 page = doc[page_num]
                 page_text = page.get_text("dict")
@@ -1080,7 +915,6 @@
             except Exception as e:
                 print(f"Warning: Error processing page {page_num}: {e}")
                 continue
->>>>>>> cf85f814
         
         doc.close()
         
